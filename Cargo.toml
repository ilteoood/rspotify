[package]
authors = ["Ramsay Leung <ramsayleung@gmail.com>"]
name = "rspotify"
version = "0.10.0"
license = "MIT"
readme = "README.md"
description="Spotify API wrapper"
homepage="https://github.com/samrayleung/rspotify"
repository="https://github.com/samrayleung/rspotify"
keywords=["spotify","api"]
edition = "2018"

[dependencies]
<<<<<<< HEAD
chrono = { version = "0.4", features = ["serde", "rustc-serialize"] }
dotenv = "0.13.0"
failure = "0.1"
lazy_static = "1.0"
log = "0.4"
percent-encoding = "1.0.1"
getrandom = "0.1"
reqwest = { version = "0.10", features = ["json", "socks"], default-features = false }
serde = { version = "1.0", features = ["derive"] }
serde_json = "1.0"
webbrowser = "0.5.0"
=======
chrono = { version = "0.4.13", features = ["serde", "rustc-serialize"] }
dotenv = "0.15.0"
failure = "0.1.8"
lazy_static = "1.4.0"
log = "0.4.11"
percent-encoding = "2.1.0"
rand = "0.7.3"
reqwest = { version = "0.10.7", features = ["json", "socks"], default-features = false }
serde = { version = "1.0.115", features = ["derive"] }
serde_json = "1.0.57"
webbrowser = "0.5.5"
>>>>>>> e46950e1

[dev-dependencies]
tokio = { version = "0.2.22", features = ["full"] }
futures = "0.3.5"

[features]
default = ["reqwest/default-tls"]
blocking = ["reqwest/default-tls", "reqwest/blocking"]
# Passing the TLS features to reqwest.
native-tls = ["reqwest/native-tls"]
native-tls-blocking = ["reqwest/native-tls", "reqwest/blocking"]
native-tls-vendored = ["reqwest/native-tls-vendored"]
native-tls-vendored-blocking = ["reqwest/native-tls-vendored", "reqwest/blocking"]
rustls-tls = ["reqwest/rustls-tls"]
rustls-tls-blocking = ["reqwest/rustls-tls", "reqwest/blocking"]

[[example]]
name = "device"
required-features = ["blocking"]
path = "examples/blocking/device.rs"

[[example]]
name = "artist_top_tracks"
required-features = ["blocking"]
path = "examples/blocking/artist_top_tracks.rs"

[[example]]
name = "categories"
required-features = ["blocking"]
path = "examples/blocking/categories.rs"

[[example]]
name = "blocking_current_playback"
required-features = ["blocking"]
path = "examples/blocking/current_playback.rs"

[[example]]
name = "blocking_current_playing"
required-features = ["blocking"]
path = "examples/blocking/current_playing.rs"

[[example]]
name = "current_user_followed_artists"
required-features = ["blocking"]
path = "examples/blocking/current_user_followed_artists.rs"

[[example]]
name = "current_user_playing_track"
required-features = ["blocking"]
path = "examples/blocking/current_user_playing_track.rs"

[[example]]
name = "current_user_playlists"
required-features = ["blocking"]
path = "examples/blocking/current_user_playlists.rs"
            
[[example]]
name = "current_user_recently_played"
required-features = ["blocking"]
path = "examples/blocking/current_user_recently_played.rs"
            
[[example]]
name = "current_user_saved_albums_add"
required-features = ["blocking"]
path = "examples/blocking/current_user_saved_albums_add.rs"
            
[[example]]
name = "current_user_saved_albums_contains"
required-features = ["blocking"]
path = "examples/blocking/current_user_saved_albums_contains.rs"
            
[[example]]
name = "current_user_saved_albums_delete"
required-features = ["blocking"]
path = "examples/blocking/current_user_saved_albums_delete.rs"
            
[[example]]
name = "current_user_saved_albums"
required-features = ["blocking"]
path = "examples/blocking/current_user_saved_albums.rs"
            
[[example]]
name = "current_user_saved_tracks_add"
required-features = ["blocking"]
path = "examples/blocking/current_user_saved_tracks_add.rs"
            
[[example]]
name = "current_user_saved_tracks_contains"
required-features = ["blocking"]
path = "examples/blocking/current_user_saved_tracks_contains.rs"
            
[[example]]
name = "current_user_saved_tracks_delete"
required-features = ["blocking"]
path = "examples/blocking/current_user_saved_tracks_delete.rs"
            
[[example]]
name = "current_user_saved_tracks"
required-features = ["blocking"]
path = "examples/blocking/current_user_saved_tracks.rs"
            
[[example]]
name = "current_user_top_artists"
required-features = ["blocking"]
path = "examples/blocking/current_user_top_artists.rs"
            
[[example]]
name = "current_user_top_tracks"
required-features = ["blocking"]
path = "examples/blocking/current_user_top_tracks.rs"
            
[[example]]
name = "featured_playlists"
required-features = ["blocking"]
path = "examples/blocking/featured_playlists.rs"
            
[[example]]
name = "me"
required-features = ["blocking"]
path = "examples/blocking/me.rs"
            
[[example]]
name = "new_releases"
required-features = ["blocking"]
path = "examples/blocking/new_releases.rs"
            
[[example]]
name = "next_playback"
required-features = ["blocking"]
path = "examples/blocking/next_playback.rs"
            
[[example]]
name = "pause_playback"
required-features = ["blocking"]
path = "examples/blocking/pause_playback.rs"
            
[[example]]
name = "playlist"
required-features = ["blocking"]
path = "examples/blocking/playlist.rs"
            
[[example]]
name = "previous_playback"
required-features = ["blocking"]
path = "examples/blocking/previous_playback.rs"
            
[[example]]
name = "recommendations"
required-features = ["blocking"]
path = "examples/blocking/recommendations.rs"
            
[[example]]
name = "repeat"
required-features = ["blocking"]
path = "examples/blocking/repeat.rs"
            
[[example]]
name = "blocking_search"
required-features = ["blocking"]
path = "examples/blocking/search.rs"
            
[[example]]
name = "seek_track"
required-features = ["blocking"]
path = "examples/blocking/seek_track.rs"
            
[[example]]
name = "shuffle"
required-features = ["blocking"]
path = "examples/blocking/shuffle.rs"
            
[[example]]
name = "start_playback"
required-features = ["blocking"]
path = "examples/blocking/start_playback.rs"
            
[[example]]
name = "transfer_playback"
required-features = ["blocking"]
path = "examples/blocking/transfer_playback.rs"
            
[[example]]
name = "user_artist_check_follow"
required-features = ["blocking"]
path = "examples/blocking/user_artist_check_follow.rs"
            
[[example]]
name = "user_follow_artists"
required-features = ["blocking"]
path = "examples/blocking/user_follow_artists.rs"

[[example]]
name = "user_follow_users"
required-features = ["blocking"]
path = "examples/blocking/user_follow_users.rs"

[[example]]
name = "user_playlist_add_tracks"
required-features = ["blocking"]
path = "examples/blocking/user_playlist_add_tracks.rs"

[[example]]
name = "user_playlist_change_detail"
required-features = ["blocking"]
path = "examples/blocking/user_playlist_change_detail.rs"

[[example]]
name = "user_playlist_check_follow"
required-features = ["blocking"]
path = "examples/blocking/user_playlist_check_follow.rs"

[[example]]
name = "user_playlist_create"
required-features = ["blocking"]
path = "examples/blocking/user_playlist_create.rs"

[[example]]
name = "user_playlist_follow_playlist"
required-features = ["blocking"]
path = "examples/blocking/user_playlist_follow_playlist.rs"

[[example]]
name = "user_playlist_recorder_tracks"
required-features = ["blocking"]
path = "examples/blocking/user_playlist_recorder_tracks.rs"

[[example]]
name = "user_playlist_remove_all_occurrences_of_tracks"
required-features = ["blocking"]
path = "examples/blocking/user_playlist_remove_all_occurrences_of_tracks.rs"

[[example]]
name = "user_playlist_remove_specific_occurrenes_of_tracks"
required-features = ["blocking"]
path = "examples/blocking/user_playlist_remove_specific_occurrenes_of_tracks.rs"

[[example]]
name = "user_playlist_replace_tracks"
required-features = ["blocking"]
path = "examples/blocking/user_playlist_replace_tracks.rs"

[[example]]
name = "user_playlist"
required-features = ["blocking"]
path = "examples/blocking/user_playlist.rs"

[[example]]
name = "user_playlists"
required-features = ["blocking"]
path = "examples/blocking/user_playlists.rs"

[[example]]
name = "user_playlist_tracks"
required-features = ["blocking"]
path = "examples/blocking/user_playlist_tracks.rs"

[[example]]
name = "user_playlist_unfollow"
required-features = ["blocking"]
path = "examples/blocking/user_playlist_unfollow.rs"

[[example]]
name = "user_unfollow_artists"
required-features = ["blocking"]
path = "examples/blocking/user_unfollow_artists.rs"
            
[[example]]
name = "user_unfollow_users"
required-features = ["blocking"]
path = "examples/blocking/user_unfollow_users.rs"

[[example]]
name = "volume"
required-features = ["blocking"]
path = "examples/blocking/volume.rs"

[[example]]
name = "blocking_get_access_token_without_cache"
required-features = ["blocking"]
path = "examples/blocking/get_access_token_without_cache.rs"

[[example]]
name = "blocking_save_shows"
required-features = ["blocking"]
path = "examples/blocking/save_shows.rs"

[[example]]
name = "blocking_get_saved_show"
required-features = ["blocking"]
path = "examples/blocking/get_saved_show.rs"

[[example]]
name = "blocking_get_a_show"
required-features = ["blocking"]
path = "examples/blocking/get_a_show.rs"

[[example]]
name = "blocking_get_several_shows"
required-features = ["blocking"]
path = "examples/blocking/get_several_shows.rs"

[[example]]
name = "blocking_get_shows_episodes"
required-features = ["blocking"]
path = "examples/blocking/get_shows_episodes.rs"

[[example]]
name = "blocking_get_an_episode"
required-features = ["blocking"]
path = "examples/blocking/get_an_episode.rs"

[[example]]
name = "blocking_get_several_episodes"
required-features = ["blocking"]
path = "examples/blocking/get_several_episodes.rs"

[[example]]
name = "blocking_check_users_saved_shows"
required-features = ["blocking"]
path = "examples/blocking/check_users_saved_shows.rs"

[[example]]
name = "blocking_remove_users_saved_shows"
required-features = ["blocking"]
path = "examples/blocking/remove_users_saved_shows.rs"<|MERGE_RESOLUTION|>--- conflicted
+++ resolved
@@ -11,19 +11,6 @@
 edition = "2018"
 
 [dependencies]
-<<<<<<< HEAD
-chrono = { version = "0.4", features = ["serde", "rustc-serialize"] }
-dotenv = "0.13.0"
-failure = "0.1"
-lazy_static = "1.0"
-log = "0.4"
-percent-encoding = "1.0.1"
-getrandom = "0.1"
-reqwest = { version = "0.10", features = ["json", "socks"], default-features = false }
-serde = { version = "1.0", features = ["derive"] }
-serde_json = "1.0"
-webbrowser = "0.5.0"
-=======
 chrono = { version = "0.4.13", features = ["serde", "rustc-serialize"] }
 dotenv = "0.15.0"
 failure = "0.1.8"
@@ -35,7 +22,6 @@
 serde = { version = "1.0.115", features = ["derive"] }
 serde_json = "1.0.57"
 webbrowser = "0.5.5"
->>>>>>> e46950e1
 
 [dev-dependencies]
 tokio = { version = "0.2.22", features = ["full"] }
