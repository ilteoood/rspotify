[package]
authors = ["Ramsay Leung <ramsayleung@gmail.com>"]
name = "rspotify"
version = "0.10.0"
license = "MIT"
readme = "README.md"
description = "Spotify API wrapper"
homepage = "https://github.com/ramsayleung/rspotify"
repository = "https://github.com/ramsayleung/rspotify"
keywords = ["spotify","api"]
edition = "2018"

[dependencies]
# Temporary until https://github.com/rust-lang/rfcs/issues/2739, for
# `maybe_async`.
async-trait = { version = "0.1.40", optional = true }
async-stream = { version = "0.3.0", optional = true }
base64 = "0.13.0"
chrono = { version = "0.4.13", features = ["serde", "rustc-serialize"] }
derive_builder = "0.9.0"
dotenv = { version = "0.15.0", optional = true }
futures = { version = "0.3.8", optional = true }
getrandom = "0.2.0"
log = "0.4.11"
maybe-async = "0.2.1"
reqwest = { version = "0.11.0", default-features = false, features = ["json", "socks"], optional = true }
serde = { version = "1.0.115", features = ["derive"] }
serde_json = "1.0.57"
thiserror = "1.0.20"
<<<<<<< HEAD
futures-util = { version = "0.3.8", optional = true }
ureq = { version = "1.4.1", default-features = false, features = ["json", "cookies"], optional = true }
=======
ureq = { version = "2.0", default-features = false, features = ["json", "cookies"], optional = true }
>>>>>>> 8594a8f7
url = "2.1.1"
webbrowser = { version = "0.5.5", optional = true }
strum = { version = "0.20", features = ["derive"] }

[dev-dependencies]
env_logger = "0.8.1"
tokio = { version = "1.0", features = ["rt-multi-thread", "macros"] }
futures = "0.3.5"
futures-util = "0.3.8"

[features]
default = ["client-reqwest", "reqwest-default-tls"]
cli = ["webbrowser"]
env-file = ["dotenv"]

# Available clients. By default they don't include a TLS so that it can be
# configured.
client-ureq = ["ureq", "__sync"]
client-reqwest = ["reqwest", "__async"]

# Passing the TLS features to reqwest.
reqwest-default-tls = ["reqwest/default-tls"]
reqwest-rustls-tls = ["reqwest/rustls-tls"]
reqwest-native-tls = ["reqwest/native-tls"]
reqwest-native-tls-vendored = ["reqwest/native-tls-vendored"]
# Same for ureq.
ureq-rustls-tls = ["ureq/tls"]

# Internal features for checking async or sync compilation
__async = ["async-trait", "async-stream", "futures"]
__sync = ["maybe-async/is_sync"]

[package.metadata.docs.rs]
# Also documenting the CLI methods
features = ["cli"]

[[example]]
name = "album"
required-features = ["env-file", "cli", "client-reqwest"]
path = "examples/album.rs"

[[example]]
name = "current_user_recently_played"
required-features = ["env-file", "cli", "client-reqwest"]
path = "examples/current_user_recently_played.rs"

[[example]]
name = "current_user_saved_tracks_async"
required-features = ["env-file", "cli", "client-reqwest"]
path = "examples/current_user_saved_tracks.rs"

[[example]]
name = "oauth_tokens"
required-features = ["env-file", "cli", "client-reqwest"]
path = "examples/oauth_tokens.rs"

[[example]]
name = "track"
required-features = ["env-file", "cli", "client-reqwest"]
path = "examples/track.rs"

[[example]]
name = "tracks"
required-features = ["env-file", "cli", "client-reqwest"]
path = "examples/tracks.rs"

[[example]]
name = "with_refresh_token"
required-features = ["env-file", "cli", "client-reqwest"]
path = "examples/with_refresh_token.rs"

[[example]]
name = "device"
required-features = ["env-file", "cli", "client-ureq"]
path = "examples/ureq/device.rs"

[[example]]
name = "me"
required-features = ["env-file", "cli", "client-ureq"]
path = "examples/ureq/me.rs"

[[example]]
name = "search"
required-features = ["env-file", "cli", "client-ureq"]
path = "examples/ureq/search.rs"
            
[[example]]
name = "seek_track"
required-features = ["env-file", "cli", "client-ureq"]
path = "examples/ureq/seek_track.rs"

[[example]]
name = "current_user_saved_tracks_sync"
required-features = ["env-file", "cli", "client-ureq"]
path = "examples/ureq/current_user_saved_tracks.rs"<|MERGE_RESOLUTION|>--- conflicted
+++ resolved
@@ -27,12 +27,8 @@
 serde = { version = "1.0.115", features = ["derive"] }
 serde_json = "1.0.57"
 thiserror = "1.0.20"
-<<<<<<< HEAD
 futures-util = { version = "0.3.8", optional = true }
-ureq = { version = "1.4.1", default-features = false, features = ["json", "cookies"], optional = true }
-=======
 ureq = { version = "2.0", default-features = false, features = ["json", "cookies"], optional = true }
->>>>>>> 8594a8f7
 url = "2.1.1"
 webbrowser = { version = "0.5.5", optional = true }
 strum = { version = "0.20", features = ["derive"] }
