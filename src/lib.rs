//! Rspotify is a wrapper for the [Spotify Web API][spotify-main], inspired by
//! [spotipy][spotipy-github]. It includes support for all the [authorization
//! flows][spotify-auth-flows], and helper methods for [all available
//! endpoints][spotify-reference].
//!
//! ## Configuration
//!
//! ### HTTP Client
//!
//! By default, Rspotify uses the [reqwest][reqwest-docs] asynchronous HTTP
//! client with its default TLS, but you can customize both the HTTP client and
//! the TLS with the following features:
//!
//! - [reqwest][reqwest-docs]: enabling
//!   `client-reqwest`, TLS available:
//!     + `reqwest-default-tls` (reqwest's default)
//!     + `reqwest-rustls-tls`
//!     + `reqwest-native-tls`
//!     + `reqwest-native-tls-vendored`
//! - [ureq][ureq-docs]: enabling `client-ureq`, TLS
//!   available:
//!     + `ureq-rustls-tls` (ureq's default)
//!
//! If you want to use a different client or TLS than the default ones, you'll
//! have to disable the default features and enable whichever you want. For
//! example, this would compile Rspotify with `reqwest` and the native TLS:
//!
//! ```toml
//! [dependencies]
//! rspotify = {
//!     version = "...",
//!     default-features = false,
//!     features = ["client-reqwest", "reqwest-native-tls"]
//! }
//! ```
//!
//! [`maybe_async`] internally enables Rspotify to  use both synchronous and
//! asynchronous HTTP clients. You can also use `ureq`, a synchronous client,
//! like so:
//!
//! ```toml
//! [dependencies]
//! rspotify = {
//!     version = "...",
//!     default-features = false,
//!     features = ["client-ureq", "ureq-rustls-tls"]
//! }
//! ```
//!
//! ### Proxies
//!
//! [reqwest supports system proxies by default][reqwest-proxies]. It reads the
//! environment variables `HTTP_PROXY` and `HTTPS_PROXY` environmental variables
//! to set HTTP and HTTPS proxies, respectively.
//!
//! ### Environmental variables
//!
//! Rspotify supports the [`dotenv`] crate, which allows you to save credentials
//! in a `.env` file. These will then be automatically available as
//! environmental values when using methods like [`Credentials::from_env`].
//!
//! ```toml
//! [dependencies]
//! rspotify = { version = "...", features = ["env-file"] }
//! ```
//!
//! ### CLI utilities
//!
//! Rspotify includes basic support for Cli apps to obtain access tokens by
//! prompting the user, after enabling the `cli` feature. See the
//! [Authorization](#authorization) section for more information.
//!
//! ## Getting Started
//!
//! ### Authorization
//!
//! All endpoints require app authorization; you will need to generate a token
//! that indicates that the client has been granted permission to perform
//! requests. You can start by [registering your app to get the necessary client
//! credentials][spotify-register-app]. Read the [official guide for a detailed
//! explanation of the different authorization flows
//! available][spotify-auth-flows].
//!
//! Rspotify has a different client for each of the available authentication
//! flows. They may implement the endpoints in
//! [`BaseClient`](crate::clients::BaseClient) or
//! [`OAuthClient`](crate::clients::OAuthClient) according to what kind of
//! flow it is. Please refer to their documentation for more details:
//!
//! * [Client Credentials Flow][spotify-client-creds]: see
//!   [`ClientCredsSpotify`].
//! * [Authorization Code Flow][spotify-auth-code]: see [`AuthCodeSpotify`].
//! * [Authorization Code Flow with Proof Key for Code Exchange
//!   (PKCE)][spotify-auth-code-pkce]: see [`AuthCodePkceSpotify`].
//! * [Implicit Grant Flow][spotify-implicit-grant]: unimplemented, as Rspotify
//!   has not been tested on a browser yet. If you'd like support for it, let us
//!   know in an issue!
//!
//! In order to help other developers to get used to `rspotify`, there are
//! public credentials available for a dummy account. You can test `rspotify`
//! with this account's `RSPOTIFY_CLIENT_ID` and `RSPOTIFY_CLIENT_SECRET` inside
//! the [`.env` file](https://github.com/ramsayleung/rspotify/blob/master/.env)
//! for more details.
//!
//! ### Examples
//!
//! There are some [available examples on the GitHub
//! repository][examples-github] which can serve as a learning tool.
//!
//! [spotipy-github]: https://github.com/plamere/spotipy
//! [reqwest-docs]: https://docs.rs/reqwest/
//! [reqwest-proxies]: https://docs.rs/reqwest/#proxies
//! [ureq-docs]: https://docs.rs/ureq/
//! [examples-github]: https://github.com/ramsayleung/rspotify/tree/master/examples
//! [spotify-main]: https://developer.spotify.com/web-api/
//! [spotify-auth-flows]: https://developer.spotify.com/documentation/general/guides/authorization-guide
//! [spotify-reference]: https://developer.spotify.com/documentation/web-api/reference/
//! [spotify-register-app]: https://developer.spotify.com/dashboard/applications
//! [spotify-client-creds]: https://developer.spotify.com/documentation/general/guides/authorization-guide/#client-credentials-flow
//! [spotify-auth-code]: https://developer.spotify.com/documentation/general/guides/authorization-guide/#authorization-code-flow
//! [spotify-auth-code-pkce]: https://developer.spotify.com/documentation/general/guides/authorization-guide/#authorization-code-flow-with-proof-key-for-code-exchange-pkce
//! [spotify-implicit-grant]: https://developer.spotify.com/documentation/general/guides/authorization-guide/#implicit-grant-flow

pub mod auth_code;
pub mod auth_code_pkce;
pub mod client_creds;
pub mod clients;

// Subcrate re-exports
pub use rspotify_http as http;
pub use rspotify_macros as macros;
pub use rspotify_model as model;
// Top-level re-exports
pub use auth_code::AuthCodeSpotify;
pub use auth_code_pkce::AuthCodePkceSpotify;
pub use client_creds::ClientCredsSpotify;
pub use macros::scopes;
pub use model::Token;

use crate::{
    http::{Headers, HttpError},
    model::{idtypes::IdType, Id},
};

use std::{collections::HashSet, env, path::PathBuf};

use getrandom::getrandom;
use thiserror::Error;

pub mod prelude {
    pub use crate::clients::{BaseClient, OAuthClient};
}

/// Common headers as constants.
/// TODO: rename; these aren't all headers. Most are keys/values for forms.
pub(in crate) mod headers {
    pub const CLIENT_ID: &str = "client_id";
    pub const CODE: &str = "code";
    pub const GRANT_TYPE: &str = "grant_type";
    pub const GRANT_TYPE_AUTH_CODE: &str = "authorization_code";
    pub const GRANT_TYPE_CLIENT_CREDS: &str = "client_credentials";
    pub const GRANT_TYPE_REFRESH_TOKEN: &str = "refresh_token";
    pub const REDIRECT_URI: &str = "redirect_uri";
    pub const REFRESH_TOKEN: &str = "refresh_token";
    pub const RESPONSE_TYPE_CODE: &str = "code";
    pub const RESPONSE_TYPE: &str = "response_type";
    pub const SCOPE: &str = "scope";
    pub const SHOW_DIALOG: &str = "show_dialog";
    pub const STATE: &str = "state";
    pub const CODE_CHALLENGE: &str = "code_challenge";
    pub const CODE_VERIFIER: &str = "code_verifier";
    pub const CODE_CHALLENGE_METHOD: &str = "code_challenge_method";
    pub const CODE_CHALLENGE_METHOD_S256: &str = "S256";
}

/// Common alphabets for random number generation and similars
pub(in crate) mod alphabets {
    pub const ALPHANUM: &[u8] = b"abcdefghijklmnopqrstuvwxyzABCDEFGHIJKLMNOPQRSTUVWXYZ0123456789";
    /// From https://datatracker.ietf.org/doc/html/rfc7636#section-4.1
    pub const PKCE_CODE_VERIFIER: &[u8] =
        b"abcdefghijklmnopqrstuvwxyzABCDEFGHIJKLMNOPQRSTUVWXYZ0123456789-._~";
}

pub(in crate) mod auth_urls {
    pub const AUTHORIZE: &str = "https://accounts.spotify.com/authorize";
    pub const TOKEN: &str = "https://accounts.spotify.com/api/token";
}

/// Possible errors returned from the `rspotify` client.
#[derive(Debug, Error)]
pub enum ClientError {
    #[error("json parse error: {0}")]
    ParseJson(#[from] serde_json::Error),

    #[error("url parse error: {0}")]
    ParseUrl(#[from] url::ParseError),

    #[error("http error: {0}")]
    Http(#[from] HttpError),

    #[error("input/output error: {0}")]
    Io(#[from] std::io::Error),

    #[cfg(feature = "cli")]
    #[error("cli error: {0}")]
    Cli(String),

    #[error("cache file error: {0}")]
    CacheFile(String),

    #[error("model error: {0}")]
    Model(#[from] model::ModelError),
}

pub type ClientResult<T> = Result<T, ClientError>;

pub const DEFAULT_API_PREFIX: &str = "https://api.spotify.com/v1/";
pub const DEFAULT_CACHE_PATH: &str = ".spotify_token_cache.json";
pub const DEFAULT_PAGINATION_CHUNKS: u32 = 50;

/// Struct to configure the Spotify client.
#[derive(Debug, Clone)]
pub struct Config {
    /// The Spotify API prefix, [`DEFAULT_API_PREFIX`] by default.
    pub prefix: String,

    /// The cache file path, in case it's used. By default it's
    /// [`DEFAULT_CACHE_PATH`]
    pub cache_path: PathBuf,

    /// The pagination chunk size used when performing automatically paginated
    /// requests, like [`artist_albums`](crate::clients::BaseClient). This
    /// means that a request will be performed every `pagination_chunks` items.
    /// By default this is [`DEFAULT_PAGINATION_CHUNKS`].
    ///
    /// Note that most endpoints set a maximum to the number of items per
    /// request, which most times is 50.
    pub pagination_chunks: u32,

    pub token_cached: bool,

    /// TODO
    pub token_refreshing: bool,
}

impl Default for Config {
    fn default() -> Self {
        Config {
            prefix: String::from(DEFAULT_API_PREFIX),
            cache_path: PathBuf::from(DEFAULT_CACHE_PATH),
            pagination_chunks: DEFAULT_PAGINATION_CHUNKS,
            token_cached: false,
            token_refreshing: false,
        }
    }
}

/// Generate `length` random chars from the Operating System.
///
/// It is assumed that system always provides high-quality cryptographically
/// secure random data, ideally backed by hardware entropy sources.
pub(in crate) fn generate_random_string(length: usize, alphabet: &[u8]) -> String {
    let mut buf = vec![0u8; length];
    getrandom(&mut buf).unwrap();
    let range = alphabet.len();

    buf.iter()
        .map(|byte| alphabet[*byte as usize % range] as char)
        .collect()
}

<<<<<<< HEAD
#[inline]
pub(in crate) fn join_ids<'a, T: 'a + IdType>(ids: impl IntoIterator<Item = &'a Id<T>>) -> String {
    ids.into_iter().collect::<Vec<_>>().join(",")
}

#[inline]
pub(in crate) fn join_scopes(scopes: &HashSet<String>) -> String {
    scopes
        .iter()
        .map(String::as_str)
        .collect::<Vec<_>>()
        .join(" ")
}

mod duration_second {
    use chrono::Duration;
    use serde::{de, Deserialize, Serializer};

    /// Deserialize `chrono::Duration` from seconds (represented as u64)
    pub(in crate) fn deserialize<'de, D>(d: D) -> Result<Duration, D::Error>
    where
        D: de::Deserializer<'de>,
    {
        let duration: i64 = Deserialize::deserialize(d)?;
        Ok(Duration::seconds(duration))
    }

    /// Serialize `chrono::Duration` to seconds (represented as u64)
    pub(in crate) fn serialize<S>(x: &Duration, s: S) -> Result<S::Ok, S::Error>
    where
        S: Serializer,
    {
        s.serialize_i64(x.num_seconds())
    }
}

mod space_separated_scopes {
    use serde::{de, Deserialize, Serializer};
    use std::collections::HashSet;

    pub(crate) fn deserialize<'de, D>(d: D) -> Result<HashSet<String>, D::Error>
    where
        D: de::Deserializer<'de>,
    {
        let scopes: &str = Deserialize::deserialize(d)?;
        Ok(scopes.split_whitespace().map(|x| x.to_owned()).collect())
    }

    pub(crate) fn serialize<S>(scopes: &HashSet<String>, s: S) -> Result<S::Ok, S::Error>
    where
        S: Serializer,
    {
        let scopes = scopes.clone().into_iter().collect::<Vec<_>>().join(" ");
        s.serialize_str(&scopes)
    }
}

/// Spotify access token information
/// [Reference](https://developer.spotify.com/documentation/general/guides/authorization-guide/)
#[derive(Clone, Debug, Serialize, Deserialize)]
pub struct Token {
    /// An access token that can be provided in subsequent calls
    pub access_token: String,
    /// The time period for which the access token is valid.
    #[serde(with = "duration_second")]
    pub expires_in: Duration,
    /// The valid time for which the access token is available represented
    /// in ISO 8601 combined date and time.
    pub expires_at: Option<DateTime<Utc>>,
    /// A token that can be sent to the Spotify Accounts service
    /// in place of an authorization code
    pub refresh_token: Option<String>,
    /// A list of [scopes](https://developer.spotify.com/documentation/general/guides/scopes/)
    /// which have been granted for this `access_token`
    /// You could use macro [scopes!](crate::scopes) to build it at compile time easily
    // The token response from spotify is singular, hence the rename to `scope`
    #[serde(default, with = "space_separated_scopes", rename = "scope")]
    pub scopes: HashSet<String>,
}

impl Default for Token {
    fn default() -> Self {
        Token {
            access_token: String::new(),
            expires_in: Duration::seconds(0),
            expires_at: Some(Utc::now()),
            refresh_token: None,
            scopes: HashSet::new(),
        }
    }
}

impl Token {
    /// Tries to initialize the token from a cache file.
    // TODO: maybe ClientResult for these things instead?
    pub fn from_cache<T: AsRef<Path>>(path: T) -> Option<Self> {
        let mut file = fs::File::open(path).ok()?;
        let mut tok_str = String::new();
        file.read_to_string(&mut tok_str).ok()?;

        serde_json::from_str::<Token>(&tok_str).ok()
    }

    /// Saves the token information into its cache file.
    pub fn write_cache<T: AsRef<Path>>(&self, path: T) -> ClientResult<()> {
        let token_info = serde_json::to_string(&self)?;

        let mut file = fs::OpenOptions::new().write(true).create(true).open(path)?;
        file.set_len(0)?;
        file.write_all(token_info.as_bytes())?;

        Ok(())
    }

    /// Check if the token is expired
    pub fn is_expired(&self) -> bool {
        self.expires_at
            .map_or(true, |x| Utc::now().timestamp() > x.timestamp())
    }

    /// Generates an HTTP token authorization header with proper formatting
    pub fn auth_headers(&self) -> Headers {
        let auth = "authorization".to_owned();
        let value = format!("Bearer {}", self.access_token);

        let mut headers = Headers::new();
        headers.insert(auth, value);
        headers
    }
}

=======
>>>>>>> b3439c96
/// Simple client credentials object for Spotify.
#[derive(Debug, Clone, Default)]
pub struct Credentials {
    pub id: String,
    /// PKCE doesn't require a client secret
    pub secret: Option<String>,
}

impl Credentials {
    /// Initialization with both the client ID and the client secret
    pub fn new(id: &str, secret: &str) -> Self {
        Credentials {
            id: id.to_owned(),
            secret: Some(secret.to_owned()),
        }
    }

    /// Initialization with just the client ID
    pub fn new_pkce(id: &str) -> Self {
        Credentials {
            id: id.to_owned(),
            secret: None,
        }
    }

    /// Parses the credentials from the environment variables
    /// `RSPOTIFY_CLIENT_ID` and `RSPOTIFY_CLIENT_SECRET`. You can optionally
    /// activate the `env-file` feature in order to read these variables from
    /// a `.env` file.
    pub fn from_env() -> Option<Self> {
        #[cfg(feature = "env-file")]
        {
            dotenv::dotenv().ok();
        }

        Some(Credentials {
            id: env::var("RSPOTIFY_CLIENT_ID").ok()?,
            secret: env::var("RSPOTIFY_CLIENT_SECRET").ok(),
        })
    }

    /// Generates an HTTP basic authorization header with proper formatting
    ///
    /// This will only work when the client secret is set to `Option::Some`.
    pub fn auth_headers(&self) -> Option<Headers> {
        let auth = "authorization".to_owned();
        let value = format!("{}:{}", self.id, self.secret.as_ref()?);
        let value = format!("Basic {}", base64::encode(value));

        let mut headers = Headers::new();
        headers.insert(auth, value);
        Some(headers)
    }
}

/// Structure that holds the required information for requests with OAuth.
#[derive(Debug, Clone)]
pub struct OAuth {
    pub redirect_uri: String,
    /// The state is generated by default, as suggested by the OAuth2 spec:
    /// [Cross-Site Request Forgery](https://tools.ietf.org/html/rfc6749#section-10.12)
    pub state: String,
    /// You could use macro [scopes!](crate::scopes) to build it at compile time easily
    pub scopes: HashSet<String>,
    pub proxies: Option<String>,
}

impl Default for OAuth {
    fn default() -> Self {
        OAuth {
            redirect_uri: String::new(),
            state: generate_random_string(16, alphabets::ALPHANUM),
            scopes: HashSet::new(),
            proxies: None,
        }
    }
}

impl OAuth {
    /// Parses the credentials from the environment variable
    /// `RSPOTIFY_REDIRECT_URI`. You can optionally activate the `env-file`
    /// feature in order to read these variables from a `.env` file.
    pub fn from_env(scopes: HashSet<String>) -> Option<Self> {
        #[cfg(feature = "env-file")]
        {
            dotenv::dotenv().ok();
        }

        Some(OAuth {
            scopes,
            redirect_uri: env::var("RSPOTIFY_REDIRECT_URI").ok()?,
            ..Default::default()
        })
    }
}

#[cfg(test)]
mod test {
    use super::{alphabets, generate_random_string};
    use std::collections::HashSet;

    #[test]
    fn test_generate_random_string() {
        let mut containers = HashSet::new();
        for _ in 1..101 {
            containers.insert(generate_random_string(10, alphabets::ALPHANUM));
        }
        assert_eq!(containers.len(), 100);
    }
}<|MERGE_RESOLUTION|>--- conflicted
+++ resolved
@@ -138,11 +138,15 @@
 pub use model::Token;
 
 use crate::{
-    http::{Headers, HttpError},
+    http::HttpError,
     model::{idtypes::IdType, Id},
 };
 
-use std::{collections::HashSet, env, path::PathBuf};
+use std::{
+    collections::{HashMap, HashSet},
+    env,
+    path::PathBuf,
+};
 
 use getrandom::getrandom;
 use thiserror::Error;
@@ -269,7 +273,6 @@
         .collect()
 }
 
-<<<<<<< HEAD
 #[inline]
 pub(in crate) fn join_ids<'a, T: 'a + IdType>(ids: impl IntoIterator<Item = &'a Id<T>>) -> String {
     ids.into_iter().collect::<Vec<_>>().join(",")
@@ -284,125 +287,6 @@
         .join(" ")
 }
 
-mod duration_second {
-    use chrono::Duration;
-    use serde::{de, Deserialize, Serializer};
-
-    /// Deserialize `chrono::Duration` from seconds (represented as u64)
-    pub(in crate) fn deserialize<'de, D>(d: D) -> Result<Duration, D::Error>
-    where
-        D: de::Deserializer<'de>,
-    {
-        let duration: i64 = Deserialize::deserialize(d)?;
-        Ok(Duration::seconds(duration))
-    }
-
-    /// Serialize `chrono::Duration` to seconds (represented as u64)
-    pub(in crate) fn serialize<S>(x: &Duration, s: S) -> Result<S::Ok, S::Error>
-    where
-        S: Serializer,
-    {
-        s.serialize_i64(x.num_seconds())
-    }
-}
-
-mod space_separated_scopes {
-    use serde::{de, Deserialize, Serializer};
-    use std::collections::HashSet;
-
-    pub(crate) fn deserialize<'de, D>(d: D) -> Result<HashSet<String>, D::Error>
-    where
-        D: de::Deserializer<'de>,
-    {
-        let scopes: &str = Deserialize::deserialize(d)?;
-        Ok(scopes.split_whitespace().map(|x| x.to_owned()).collect())
-    }
-
-    pub(crate) fn serialize<S>(scopes: &HashSet<String>, s: S) -> Result<S::Ok, S::Error>
-    where
-        S: Serializer,
-    {
-        let scopes = scopes.clone().into_iter().collect::<Vec<_>>().join(" ");
-        s.serialize_str(&scopes)
-    }
-}
-
-/// Spotify access token information
-/// [Reference](https://developer.spotify.com/documentation/general/guides/authorization-guide/)
-#[derive(Clone, Debug, Serialize, Deserialize)]
-pub struct Token {
-    /// An access token that can be provided in subsequent calls
-    pub access_token: String,
-    /// The time period for which the access token is valid.
-    #[serde(with = "duration_second")]
-    pub expires_in: Duration,
-    /// The valid time for which the access token is available represented
-    /// in ISO 8601 combined date and time.
-    pub expires_at: Option<DateTime<Utc>>,
-    /// A token that can be sent to the Spotify Accounts service
-    /// in place of an authorization code
-    pub refresh_token: Option<String>,
-    /// A list of [scopes](https://developer.spotify.com/documentation/general/guides/scopes/)
-    /// which have been granted for this `access_token`
-    /// You could use macro [scopes!](crate::scopes) to build it at compile time easily
-    // The token response from spotify is singular, hence the rename to `scope`
-    #[serde(default, with = "space_separated_scopes", rename = "scope")]
-    pub scopes: HashSet<String>,
-}
-
-impl Default for Token {
-    fn default() -> Self {
-        Token {
-            access_token: String::new(),
-            expires_in: Duration::seconds(0),
-            expires_at: Some(Utc::now()),
-            refresh_token: None,
-            scopes: HashSet::new(),
-        }
-    }
-}
-
-impl Token {
-    /// Tries to initialize the token from a cache file.
-    // TODO: maybe ClientResult for these things instead?
-    pub fn from_cache<T: AsRef<Path>>(path: T) -> Option<Self> {
-        let mut file = fs::File::open(path).ok()?;
-        let mut tok_str = String::new();
-        file.read_to_string(&mut tok_str).ok()?;
-
-        serde_json::from_str::<Token>(&tok_str).ok()
-    }
-
-    /// Saves the token information into its cache file.
-    pub fn write_cache<T: AsRef<Path>>(&self, path: T) -> ClientResult<()> {
-        let token_info = serde_json::to_string(&self)?;
-
-        let mut file = fs::OpenOptions::new().write(true).create(true).open(path)?;
-        file.set_len(0)?;
-        file.write_all(token_info.as_bytes())?;
-
-        Ok(())
-    }
-
-    /// Check if the token is expired
-    pub fn is_expired(&self) -> bool {
-        self.expires_at
-            .map_or(true, |x| Utc::now().timestamp() > x.timestamp())
-    }
-
-    /// Generates an HTTP token authorization header with proper formatting
-    pub fn auth_headers(&self) -> Headers {
-        let auth = "authorization".to_owned();
-        let value = format!("Bearer {}", self.access_token);
-
-        let mut headers = Headers::new();
-        headers.insert(auth, value);
-        headers
-    }
-}
-
-=======
->>>>>>> b3439c96
 /// Simple client credentials object for Spotify.
 #[derive(Debug, Clone, Default)]
 pub struct Credentials {
@@ -447,12 +331,12 @@
     /// Generates an HTTP basic authorization header with proper formatting
     ///
     /// This will only work when the client secret is set to `Option::Some`.
-    pub fn auth_headers(&self) -> Option<Headers> {
+    pub fn auth_headers(&self) -> Option<HashMap<String, String>> {
         let auth = "authorization".to_owned();
         let value = format!("{}:{}", self.id, self.secret.as_ref()?);
         let value = format!("Basic {}", base64::encode(value));
 
-        let mut headers = Headers::new();
+        let mut headers = HashMap::new();
         headers.insert(auth, value);
         Some(headers)
     }
