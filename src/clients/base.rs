--- conflicted
+++ resolved
@@ -438,25 +438,14 @@
     ) -> ClientResult<SearchResult> {
         let limit = limit.map(|s| s.to_string());
         let offset = offset.map(|s| s.to_string());
-<<<<<<< HEAD
         let params = build_map([
             ("q", Some(q)),
             ("type", Some(_type.as_ref())),
             ("market", market.map(|x| x.as_ref())),
-            ("include_external", include_external.map(|x| x.as_ref())),
+            ("include_external", include_external.as_ref().map(|x| x.as_ref())),
             ("limit", limit.as_deref()),
             ("offset", offset.as_deref()),
         ]);
-=======
-        let params = build_map! {
-            "q": q,
-            "type": _type.as_ref(),
-            optional "market": market.map(|x| x.as_ref()),
-            optional "include_external": include_external.as_ref().map(|x| x.as_ref()),
-            optional "limit": limit.as_deref(),
-            optional "offset": offset.as_deref(),
-        };
->>>>>>> 2d9cba69
 
         let result = self.endpoint_get("search", &params).await?;
         convert_result(&result)
