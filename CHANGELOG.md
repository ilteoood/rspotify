--- conflicted
+++ resolved
@@ -310,10 +310,8 @@
     + `get_an_episode`
     + `get_several_episodes`
     + `remove_users_saved_shows`
-<<<<<<< HEAD
 - ([#261](https://github.com/ramsayleung/rspotify/pull/261/files)) `PageSimpliedAlbums` has been renamed to `PageSimplifiedAlbums`
 - ([#261](https://github.com/ramsayleung/rspotify/pull/261/files)) `Default` has been implemented for all the possible models
-=======
 - ([#257](https://github.com/ramsayleung/rspotify/pull/257)) Fix naming for most playlist-related endpoints. They used to work only for tracks, but they've been extended to episodes as well, so we call the contents of a playlist "items" instead of "tracks".
     + `playlist_add_tracks` is now `playlist_add_items`
     + `playlist_tracks` is now `playlist_items`
@@ -324,7 +322,6 @@
     + `playlist_remove_specific_occurrences_of_tracks` is now `playlist_remove_specific_occurrences_of_items`
     + `model::TrackPositions` is now `model::ItemPositions`
     + `current_user_playing_track` is now `current_user_playing_item`
->>>>>>> 09e7cf1d
 - ([#260](https://github.com/ramsayleung/rspotify/pull/260)) The `current_user_saved_albums` and `current_user_saved_tracks` now have a `market` parameter
 - ([#256](https://github.com/ramsayleung/rspotify/pull/256), [#198](https://github.com/ramsayleung/rspotify/pull/198)) Added missing `before` and `after` parameters from `current_user_recently_played`
 
