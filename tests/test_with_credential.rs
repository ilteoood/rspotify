--- conflicted
+++ resolved
@@ -95,11 +95,7 @@
     let birdy_uri = ArtistId::from_uri("spotify:artist:2WX2uTcsvV5OnS0inACecP").unwrap();
     creds_client()
         .await
-<<<<<<< HEAD
-        .artist_top_tracks(birdy_uri, &Market::Country(Country::UnitedStates))
-=======
-        .artist_top_tracks(&birdy_uri, Market::Country(Country::UnitedStates))
->>>>>>> e21ab7a4
+        .artist_top_tracks(birdy_uri, Market::Country(Country::UnitedStates))
         .await
         .unwrap();
 }
